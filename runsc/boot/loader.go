--- conflicted
+++ resolved
@@ -33,7 +33,6 @@
 	"gvisor.dev/gvisor/pkg/log"
 	"gvisor.dev/gvisor/pkg/memutil"
 	"gvisor.dev/gvisor/pkg/rand"
-	"gvisor.dev/gvisor/pkg/refs"
 	"gvisor.dev/gvisor/pkg/sentry/arch"
 	"gvisor.dev/gvisor/pkg/sentry/control"
 	"gvisor.dev/gvisor/pkg/sentry/fs"
@@ -182,9 +181,6 @@
 // New initializes a new kernel loader configured by spec.
 // New also handles setting up a kernel for restoring a container.
 func New(args Args) (*Loader, error) {
-	// Sets the reference leak check mode
-	refs.SetLeakMode(args.Conf.ReferenceLeakMode)
-
 	// We initialize the rand package now to make sure /dev/urandom is pre-opened
 	// on kernels that do not support getrandom(2).
 	if err := rand.Init(); err != nil {
@@ -1086,14 +1082,5 @@
 	if ep.tg == nil {
 		return nil, nil, false, nil
 	}
-<<<<<<< HEAD
 	return ep.tg, ep.tty, true, nil
-}
-
-func init() {
-	// TODO(gvisor.dev/issue/365): Make this configurable.
-	refs.SetLeakMode(refs.NoLeakChecking)
-=======
-	return ep.tg, ep.tty, nil
->>>>>>> 7672eaae
 }